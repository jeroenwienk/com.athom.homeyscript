--- conflicted
+++ resolved
@@ -9,17 +9,13 @@
 		<link href="https://fonts.googleapis.com/css?family=Roboto:100,300" rel="stylesheet">
 		<link href="https://cdnjs.cloudflare.com/ajax/libs/font-awesome/4.7.0/css/font-awesome.min.css" rel="stylesheet">
 		
-<<<<<<< HEAD
-		<script type="text/javascript" src="//cdn.athom.com/athom-api/2.0.129/athom-api.min.js"></script>
-=======
 		<script type="text/javascript" src="//cdn.athom.com/athom-api/2.1.111/athom-api.min.js"></script>
->>>>>>> 92bebf2d
 		<script src="vendor/monaco-editor/min/vs/loader.js"></script>
-		<script src="js/homeyscript.js?v=10"></script>
-		<script src="js/homeyscript.topbar.js?v=10"></script>
-		<script src="js/homeyscript.editor.js?v=10"></script>
-		<script src="js/homeyscript.sidebar.js?v=10"></script>
-		<script src="js/homeyscript.api.js?v=10"></script>
+		<script src="js/homeyscript.js?v=11"></script>
+		<script src="js/homeyscript.topbar.js?v=11"></script>
+		<script src="js/homeyscript.editor.js?v=11"></script>
+		<script src="js/homeyscript.sidebar.js?v=11"></script>
+		<script src="js/homeyscript.api.js?v=11"></script>
 		
 	</head>
 	<body>
@@ -41,13 +37,8 @@
 				</span>
 			</span>
 			
-<<<<<<< HEAD
-			<span class="selectedHomey">
-				Loading...
-=======
 			<span class="homey">
 			
->>>>>>> 92bebf2d
 			</span>
 			
 			<span class="user" title="Log out">
