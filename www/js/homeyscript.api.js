function Api() {
	
	this.homey = null;
	this.user = null;
	this.app = null;
	this._userListeners = [];
	this._homeyListeners = [];
	this._appListeners = [];
	
	this._api = new window.AthomAPI.AthomCloudAPI({
	    clientId: '59a0024918d14b410df56237',
	    clientSecret: '5c3501126f0bca9f8f76f6291ed5b09f0fdba97f',
		redirectUrl: window.location.protocol + '//' + window.location.host,
	});
	
}

<<<<<<< HEAD
Api.prototype.init = function( callback ) {
	callback = callback || function(){}
	    
	this._auth(function(err){
		if( err ) return callback( err );

		this.setHomey(this.user.homeys[0])
			.then(function(){
				callback();
			})
			.catch(function(err){
				callback(err);
			}.bind(this))
	}.bind(this));
}

Api.prototype._auth = function( callback ){
	
	var token = window.localStorage.getItem('token');
	var url = new URL( window.location.href );
	var code = url.searchParams.get('code');
	var error = url.searchParams.get('error_description');
	
	if( code ) {
    	if(error) {
        	window.history.pushState({}, '', '/');
        	return alert(error);
        }
	    this._api.authenticateWithAuthorizationCode( code )
			.then(function(){
				return this._api.getAuthenticatedUser();
			}.bind(this))
			.then(function(user){
				this.user = user;
=======
Api.prototype.init = function( callback ){
	var getHomeyScriptAPI = function() {
		return this._api.getAuthenticatedUser()
			.then(function(user){				
				this._userListeners.forEach(function(userListener){
					userListener.call( userListener, user );
				}.bind(this));
				
				return user.getFirstHomey();
			}.bind(this))
			.then(function(homey){
>>>>>>> 92bebf2d
				
				this._homeyListeners.forEach(function(homeyListeners){
					homeyListeners.call( homeyListeners, homey );
				}.bind(this));
				
				return homey.authenticate();
			}.bind(this))
<<<<<<< HEAD
		    .then(function(){			    
				callback();
		    })
		    .catch(function( err ){
				callback( err );
			})
	    	.then(function(){
				window.history.pushState({}, '', '/');
		    })
	} else if( token ) {
		this._api.setToken( JSON.parse(token) )
			.then(function(){
				return this._api.getAuthenticatedUser();
=======
			.then(function(homeyApi){			
				return homeyApi.apps.getApp({ id: 'com.athom.homeyscript' })
>>>>>>> 92bebf2d
			}.bind(this))
			.then(function(app){
    			if(!app.running && app.state !== 'running')
    				throw new Error('The HomeyScript app is not running. Please enable it.');
    				
				this._appListeners.forEach(function(appListener){
					appListener.call( appListener, app );
				}.bind(this));
			}.bind(this))
			.catch(function(err){
				if( err && err.code === 404 )
					err = new Error('The HomeyScript app has not been installed on this Homey.\nPlease install it from the Homey Apps Store.');
					
				callback(err);
			}.bind(this))
	}.bind(this);
	
	this._api.isLoggedIn().then(function(isLoggedIn){
		if(isLoggedIn) {
			getHomeyScriptAPI()
				.then(callback)
				.catch(callback)
		} else {
			if(this._api.hasAuthorizationCode()) {
				this._api.authenticateWithAuthorizationCode()
					.then(getHomeyScriptAPI)		
					.then(callback)
					.catch(callback)
			    	.then(function(){
						window.history.pushState({}, '', '/');
				    })
			} else {
				this.login();		
			}	
		}
	}.bind(this));
}

Api.prototype.login = function(){
	window.location.href = this._api.getLoginUrl();	
}

Api.prototype.logout = function(){
	this._api.logout();
	window.location.reload();
}

Api.prototype.registerUserListener = function( callback ) {
	this._userListeners.push( callback );
}

Api.prototype.registerHomeyListener = function( callback ) {
	this._homeyListeners.push( callback );
}

Api.prototype.registerAppListener = function( callback ) {
	this._appListeners.push( callback );
<<<<<<< HEAD
}

Api.prototype.setHomey = function( homey ) {
	if( this.homey )
		this.homey.destroy();

	if(!homey) return alert('You have no Homeys');

	this.homeyObj = homey;

	return homey.authenticate()
	
		.then(function(homey){
			if( this.homey ) this.homey.destroy();
			this.homey = homey;
		}.bind(this))
		.catch(function(err){
			this.homey = null;
		}.bind(this))
		.then(function(){
			this._homeyListeners.forEach(function(homeyListener){
				homeyListener.call( homeyListener, this.homey );
			}.bind(this));
		}.bind(this))
		
		.then(function(){				
			return this.homey.apps.getApp({ id: 'com.athom.homeyscript' })
		}.bind(this))
		.then(function(app){
			if(!app.running) throw new Error('The HomeyScript app is not running. Please enable it.');
			if( this.app ) this.app.removeAllListeners();
			this.app = app;
		}.bind(this))
		.catch(function(err){
			this.app = null;
			
			if( err && err.message === 'not_found' || err.message === 'invalid_app' )
				return alert('HomeyScript app has not been installed on this Homey. Please install it from https://apps.athom.com/app/com.athom.homeyscript');
				
			return alert( err && err.message ? err.message : err );	
		}.bind(this))
		.then(function(){
			this._appListeners.forEach(function(appListener){
				appListener.call( appListener, this.app );
			}.bind(this));
		}.bind(this))
=======
>>>>>>> 92bebf2d
}<|MERGE_RESOLUTION|>--- conflicted
+++ resolved
@@ -1,7 +1,8 @@
 function Api() {
 	
+	this.homeys = {};
+	this.user = null;
 	this.homey = null;
-	this.user = null;
 	this.app = null;
 	this._userListeners = [];
 	this._homeyListeners = [];
@@ -15,42 +16,6 @@
 	
 }
 
-<<<<<<< HEAD
-Api.prototype.init = function( callback ) {
-	callback = callback || function(){}
-	    
-	this._auth(function(err){
-		if( err ) return callback( err );
-
-		this.setHomey(this.user.homeys[0])
-			.then(function(){
-				callback();
-			})
-			.catch(function(err){
-				callback(err);
-			}.bind(this))
-	}.bind(this));
-}
-
-Api.prototype._auth = function( callback ){
-	
-	var token = window.localStorage.getItem('token');
-	var url = new URL( window.location.href );
-	var code = url.searchParams.get('code');
-	var error = url.searchParams.get('error_description');
-	
-	if( code ) {
-    	if(error) {
-        	window.history.pushState({}, '', '/');
-        	return alert(error);
-        }
-	    this._api.authenticateWithAuthorizationCode( code )
-			.then(function(){
-				return this._api.getAuthenticatedUser();
-			}.bind(this))
-			.then(function(user){
-				this.user = user;
-=======
 Api.prototype.init = function( callback ){
 	var getHomeyScriptAPI = function() {
 		return this._api.getAuthenticatedUser()
@@ -62,7 +27,6 @@
 				return user.getFirstHomey();
 			}.bind(this))
 			.then(function(homey){
->>>>>>> 92bebf2d
 				
 				this._homeyListeners.forEach(function(homeyListeners){
 					homeyListeners.call( homeyListeners, homey );
@@ -70,24 +34,8 @@
 				
 				return homey.authenticate();
 			}.bind(this))
-<<<<<<< HEAD
-		    .then(function(){			    
-				callback();
-		    })
-		    .catch(function( err ){
-				callback( err );
-			})
-	    	.then(function(){
-				window.history.pushState({}, '', '/');
-		    })
-	} else if( token ) {
-		this._api.setToken( JSON.parse(token) )
-			.then(function(){
-				return this._api.getAuthenticatedUser();
-=======
 			.then(function(homeyApi){			
 				return homeyApi.apps.getApp({ id: 'com.athom.homeyscript' })
->>>>>>> 92bebf2d
 			}.bind(this))
 			.then(function(app){
     			if(!app.running && app.state !== 'running')
@@ -145,53 +93,4 @@
 
 Api.prototype.registerAppListener = function( callback ) {
 	this._appListeners.push( callback );
-<<<<<<< HEAD
-}
-
-Api.prototype.setHomey = function( homey ) {
-	if( this.homey )
-		this.homey.destroy();
-
-	if(!homey) return alert('You have no Homeys');
-
-	this.homeyObj = homey;
-
-	return homey.authenticate()
-	
-		.then(function(homey){
-			if( this.homey ) this.homey.destroy();
-			this.homey = homey;
-		}.bind(this))
-		.catch(function(err){
-			this.homey = null;
-		}.bind(this))
-		.then(function(){
-			this._homeyListeners.forEach(function(homeyListener){
-				homeyListener.call( homeyListener, this.homey );
-			}.bind(this));
-		}.bind(this))
-		
-		.then(function(){				
-			return this.homey.apps.getApp({ id: 'com.athom.homeyscript' })
-		}.bind(this))
-		.then(function(app){
-			if(!app.running) throw new Error('The HomeyScript app is not running. Please enable it.');
-			if( this.app ) this.app.removeAllListeners();
-			this.app = app;
-		}.bind(this))
-		.catch(function(err){
-			this.app = null;
-			
-			if( err && err.message === 'not_found' || err.message === 'invalid_app' )
-				return alert('HomeyScript app has not been installed on this Homey. Please install it from https://apps.athom.com/app/com.athom.homeyscript');
-				
-			return alert( err && err.message ? err.message : err );	
-		}.bind(this))
-		.then(function(){
-			this._appListeners.forEach(function(appListener){
-				appListener.call( appListener, this.app );
-			}.bind(this));
-		}.bind(this))
-=======
->>>>>>> 92bebf2d
 }